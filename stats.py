--- conflicted
+++ resolved
@@ -29,11 +29,8 @@
 BQ_CHANGESETS_TABLE_ID = os.environ["BQ_CHANGESETS_TABLE_ID"]
 BQ_COMMENTS_TABLE_ID = os.environ["BQ_COMMENTS_TABLE_ID"]
 BQ_REVIEW_REQUESTS_TABLE_ID = os.environ["BQ_REVIEW_REQUESTS_TABLE_ID"]
-<<<<<<< HEAD
 BQ_TRANSACTIONS_TABLE_ID = os.environ["BQ_TRANSACTIONS_TABLE_ID"]
-=======
 BQ_REVIEW_GROUPS_TABLE_ID = os.environ["BQ_REVIEW_GROUPS_TABLE_ID"]
->>>>>>> cbe46989
 
 DEBUG = "DEBUG" in os.environ
 PHAB_DB_URL = os.environ.get("PHAB_URL", "127.0.0.1")
@@ -423,7 +420,6 @@
     return comments
 
 
-<<<<<<< HEAD
 def get_transactions(revision: DiffDb.Revision, sessions: Sessions) -> list[dict]:
     transactions = []
 
@@ -466,7 +462,8 @@
         transactions.append(transaction_obj)
 
     return transactions
-=======
+ 
+
 def get_review_groups(sessions: Sessions) -> list[dict]:
     """Returns a dict of group names with the members of each group"""
     groups = []
@@ -511,7 +508,6 @@
         )
 
     return groups
->>>>>>> cbe46989
 
 
 def get_revision(
@@ -572,11 +568,8 @@
         BQ_CHANGESETS_TABLE_ID: bq_client.get_table(BQ_CHANGESETS_TABLE_ID),
         BQ_COMMENTS_TABLE_ID: bq_client.get_table(BQ_COMMENTS_TABLE_ID),
         BQ_REVIEW_REQUESTS_TABLE_ID: bq_client.get_table(BQ_REVIEW_REQUESTS_TABLE_ID),
-<<<<<<< HEAD
         BQ_TRANSACTIONS_TABLE_ID: bq_client.get_table(BQ_TRANSACTIONS_TABLE_ID),
-=======
         BQ_REVIEW_GROUPS_TABLE_ID: bq_client.get_table(BQ_REVIEW_GROUPS_TABLE_ID),
->>>>>>> cbe46989
     }
 
 
@@ -806,11 +799,8 @@
         (BQ_CHANGESETS_TABLE_ID, "changeset_id"),
         (BQ_REVIEW_REQUESTS_TABLE_ID, "review_id"),
         (BQ_COMMENTS_TABLE_ID, "comment_id"),
-<<<<<<< HEAD
         (BQ_TRANSACTIONS_TABLE_ID, "transaction_id"),
-=======
         (BQ_REVIEW_GROUPS_TABLE_ID, "group_id"),
->>>>>>> cbe46989
     ):
         staging_table_id = sql_table_id(staging_tables[target_table_id])
         merge_into_bigquery(
